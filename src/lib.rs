--- conflicted
+++ resolved
@@ -674,65 +674,6 @@
         self.other_op(other, |w1, w2| w1 ^ w2);
     }
 
-<<<<<<< HEAD
-/*
-    /// Moves all elements from `other` into `Self`, leaving `other` empty.
-    ///
-    /// # Examples
-    ///
-    /// ```
-    /// use bit_set::BitSet;
-    ///
-    /// let mut a = BitSet::new();
-    /// a.insert(2);
-    /// a.insert(6);
-    ///
-    /// let mut b = BitSet::new();
-    /// b.insert(1);
-    /// b.insert(3);
-    /// b.insert(6);
-    ///
-    /// a.append(&mut b);
-    ///
-    /// assert_eq!(a.count(), 4);
-    /// assert_eq!(b.count(), 0);
-    /// assert_eq!(a, BitSet::from_bytes(&[0b01110010]));
-    /// ```
-    pub fn append(&mut self, other: &mut Self) {
-        self.union_with(other);
-        other.clear();
-    }
-
-    /// Splits the `BitSet` into two at the given key including the key.
-    /// Retains the first part in-place while returning the second part.
-    ///
-    /// # Examples
-    ///
-    /// ```
-    /// use bit_set::BitSet;
-    ///
-    /// let mut a = BitSet::new();
-    /// a.insert(2);
-    /// a.insert(6);
-    /// a.insert(1);
-    /// a.insert(3);
-    ///
-    /// let b = a.split_off(3);
-    ///
-    /// assert_eq!(a.count(), 2);
-    /// assert_eq!(b.count(), 2);
-    /// assert_eq!(a, BitSet::from_bytes(&[0b01100000]));
-    /// assert_eq!(b, BitSet::from_bytes(&[0b00010010]));
-    /// ```
-    pub fn split_off(&mut self, at: usize) -> Self {
-        let mut other = BitSet::new();
-
-        if at == 0 {
-            swap(self, &mut other);
-            return other;
-        } else if at >= self.bit_vec.len() {
-            return other;
-=======
     /*
         /// Moves all elements from `other` into `Self`, leaving `other` empty.
         ///
@@ -759,7 +700,6 @@
         pub fn append(&mut self, other: &mut Self) {
             self.union_with(other);
             other.clear();
->>>>>>> 51e1efbe
         }
 
         /// Splits the `BitSet` into two at the given key including the key.
@@ -818,13 +758,8 @@
     ///
     /// Note that this function scans the set to calculate the number.
     #[inline]
-<<<<<<< HEAD
-    pub fn count(&self) -> usize  {
-        self.bit_vec.blocks().fold(0, |acc, n| acc + n.count_ones() as usize)
-=======
     pub fn len(&self) -> usize {
         self.bit_vec.blocks().fold(0, |acc, n| acc + n.count_ones())
->>>>>>> 51e1efbe
     }
 
     /// Returns whether there are no bits set in this set
@@ -1575,15 +1510,9 @@
 
             a.append(&mut b);
 
-<<<<<<< HEAD
-        assert_eq!(a.count(), 4);
-        assert_eq!(b.count(), 0);
-        assert!(b.capacity() >= 6);
-=======
             assert_eq!(a.len(), 4);
             assert_eq!(b.len(), 0);
             assert!(b.capacity() >= 6);
->>>>>>> 51e1efbe
 
             assert_eq!(a, BitSet::from_bytes(&[0b01110010]));
         }
@@ -1596,13 +1525,8 @@
 
             let b = a.split_off(0);
 
-<<<<<<< HEAD
-        assert_eq!(a.count(), 0);
-        assert_eq!(b.count(), 21);
-=======
             assert_eq!(a.len(), 0);
             assert_eq!(b.len(), 21);
->>>>>>> 51e1efbe
 
             assert_eq!(b, BitSet::from_bytes(&[0b10100000, 0b00010010, 0b10010010,
                                                0b00110011, 0b01101011, 0b10101101]);
@@ -1613,13 +1537,8 @@
 
             let b = a.split_off(50);
 
-<<<<<<< HEAD
-        assert_eq!(a.count(), 21);
-        assert_eq!(b.count(), 0);
-=======
             assert_eq!(a.len(), 21);
             assert_eq!(b.len(), 0);
->>>>>>> 51e1efbe
 
             assert_eq!(a, BitSet::from_bytes(&[0b10100000, 0b00010010, 0b10010010,
                                                0b00110011, 0b01101011, 0b10101101]));
@@ -1630,13 +1549,8 @@
 
             let b = a.split_off(34);
 
-<<<<<<< HEAD
-        assert_eq!(a.count(), 12);
-        assert_eq!(b.count(), 9);
-=======
             assert_eq!(a.len(), 12);
             assert_eq!(b.len(), 9);
->>>>>>> 51e1efbe
 
             assert_eq!(a, BitSet::from_bytes(&[0b10100000, 0b00010010, 0b10010010,
                                                0b00110011, 0b01000000]));
